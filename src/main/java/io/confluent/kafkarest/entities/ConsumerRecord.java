--- conflicted
+++ resolved
@@ -46,21 +46,6 @@
     this.offset = offset;
   }
 
-<<<<<<< HEAD
-
-  public ConsumerRecord(K key, V value, int partition, long offset) {
-    this.key = key;
-    this.value = value;
-    this.partition = partition;
-    this.offset = offset;
-  }
-
-  public ConsumerRecord(int partition, long offset) {
-    this(null, null, partition, offset);
-  }
-
-=======
->>>>>>> 60fcbfd6
   @JsonProperty
   public String getTopic() {
     return topic;
